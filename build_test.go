/*
 * Copyright 2018-2020 the original author or authors.
 *
 * Licensed under the Apache License, Version 2.0 (the "License");
 * you may not use this file except in compliance with the License.
 * You may obtain a copy of the License at
 *
 *      https://www.apache.org/licenses/LICENSE-2.0
 *
 * Unless required by applicable law or agreed to in writing, software
 * distributed under the License is distributed on an "AS IS" BASIS,
 * WITHOUT WARRANTIES OR CONDITIONS OF ANY KIND, either express or implied.
 * See the License for the specific language governing permissions and
 * limitations under the License.
 */

package libcnb_test

import (
	"bytes"
	"errors"
	"fmt"
	"os"
	"path/filepath"
	"strings"
	"testing"
	"testing/iotest"
	"text/template"

	. "github.com/onsi/gomega"
	"github.com/sclevine/spec"
	"github.com/stretchr/testify/mock"

	"github.com/buildpacks/libcnb"
	"github.com/buildpacks/libcnb/log"
	"github.com/buildpacks/libcnb/mocks"
)

func testBuild(t *testing.T, context spec.G, it spec.S) {
	var (
		Expect = NewWithT(t).Expect

		buildFunc         libcnb.BuildFunc
		applicationPath   string
		buildpackPath     string
		buildpackPlanPath string
		bpTOMLContents    string
		commandPath       string
		environmentWriter *mocks.EnvironmentWriter
		exitHandler       *mocks.ExitHandler
		layersPath        string
		platformPath      string
		tomlWriter        *mocks.TOMLWriter
		buildpackTOML     *template.Template

		workingDir string
	)

	it.Before(func() {
		buildFunc = func(libcnb.BuildContext) (libcnb.BuildResult, error) {
			return libcnb.NewBuildResult(), nil
		}

		var err error
		applicationPath, err = os.MkdirTemp("", "build-application-path")
		Expect(err).NotTo(HaveOccurred())
		applicationPath, err = filepath.EvalSymlinks(applicationPath)
		Expect(err).NotTo(HaveOccurred())

		buildpackPath, err = os.MkdirTemp("", "build-buildpack-path")
		Expect(err).NotTo(HaveOccurred())
		Expect(os.Setenv("CNB_BUILDPACK_DIR", buildpackPath)).To(Succeed())

		bpTOMLContents = `
api = "{{.APIVersion}}"

[buildpack]
id = "test-id"
name = "test-name"
version = "1.1.1"
clear-env = true
description = "A test buildpack"
keywords = ["test", "buildpack"]

[[buildpack.licenses]]
type = "Apache-2.0"
uri = "https://spdx.org/licenses/Apache-2.0.html"

[[buildpack.licenses]]
type = "Apache-1.1"
uri = "https://spdx.org/licenses/Apache-1.1.html"

[[order]]
[[order.group]]
id = "test-id"
version = "2.2.2"
optional = true

[[stacks]]
id = "test-id"
mixins = ["test-name"]

[metadata]
test-key = "test-value"
`
		buildpackTOML, err = template.New("buildpack.toml").Parse(bpTOMLContents)
		Expect(err).ToNot(HaveOccurred())

		var b bytes.Buffer
<<<<<<< HEAD
		err = buildpackTOML.Execute(&b, map[string]string{"APIVersion": "0.7"})
=======
		err = buildpackTOML.Execute(&b, map[string]string{"APIVersion": "0.8"})
>>>>>>> f2d10243
		Expect(err).ToNot(HaveOccurred())

		Expect(os.WriteFile(filepath.Join(buildpackPath, "buildpack.toml"), b.Bytes(), 0600)).To(Succeed())

		f, err := os.CreateTemp("", "build-buildpackplan-path")
		Expect(err).NotTo(HaveOccurred())
		Expect(f.Close()).NotTo(HaveOccurred())
		buildpackPlanPath = f.Name()

		Expect(os.WriteFile(buildpackPlanPath,
			[]byte(`
[[entries]]
name = "test-name"
version = "test-version"

[entries.metadata]
test-key = "test-value"
`),
			0600),
		).To(Succeed())

		commandPath = filepath.Join("bin", "build")

		environmentWriter = &mocks.EnvironmentWriter{}
		environmentWriter.On("Write", mock.Anything, mock.Anything).Return(nil)

		exitHandler = &mocks.ExitHandler{}
		exitHandler.On("Error", mock.Anything)

		layersPath, err = os.MkdirTemp("", "build-layers-path")
		Expect(err).NotTo(HaveOccurred())

		Expect(os.WriteFile(filepath.Join(layersPath, "store.toml"),
			[]byte(`
[metadata]
test-key = "test-value"
`),
			0600),
		).To(Succeed())

		platformPath, err = os.MkdirTemp("", "build-platform-path")
		Expect(err).NotTo(HaveOccurred())

		Expect(os.MkdirAll(filepath.Join(platformPath, "bindings", "alpha"), 0755)).To(Succeed())
		Expect(os.WriteFile(filepath.Join(platformPath, "bindings", "alpha", "test-secret-key"),
			[]byte("test-secret-value"), 0600)).To(Succeed())

		Expect(os.MkdirAll(filepath.Join(platformPath, "env"), 0755)).To(Succeed())
		Expect(os.WriteFile(filepath.Join(platformPath, "env", "TEST_ENV"), []byte("test-value"), 0600)).
			To(Succeed())

		tomlWriter = &mocks.TOMLWriter{}
		tomlWriter.On("Write", mock.Anything, mock.Anything).Return(nil)

		Expect(os.Setenv("CNB_STACK_ID", "test-stack-id")).To(Succeed())
		Expect(os.Setenv("CNB_LAYERS_DIR", layersPath)).To(Succeed())
		Expect(os.Setenv("CNB_PLATFORM_DIR", platformPath)).To(Succeed())
		Expect(os.Setenv("CNB_BP_PLAN_PATH", buildpackPlanPath)).To(Succeed())

		workingDir, err = os.Getwd()
		Expect(err).NotTo(HaveOccurred())
		Expect(os.Chdir(applicationPath)).To(Succeed())
	})

	it.After(func() {
		Expect(os.Chdir(workingDir)).To(Succeed())
		Expect(os.Unsetenv("CNB_BUILDPACK_DIR")).To(Succeed())
		Expect(os.Unsetenv("CNB_STACK_ID")).To(Succeed())
		Expect(os.Unsetenv("CNB_PLATFORM_DIR")).To(Succeed())
		Expect(os.Unsetenv("CNB_BP_PLAN_PATH")).To(Succeed())
		Expect(os.Unsetenv("CNB_LAYERS_DIR")).To(Succeed())

		Expect(os.RemoveAll(applicationPath)).To(Succeed())
		Expect(os.RemoveAll(buildpackPath)).To(Succeed())
		Expect(os.RemoveAll(buildpackPlanPath)).To(Succeed())
		Expect(os.RemoveAll(layersPath)).To(Succeed())
		Expect(os.RemoveAll(platformPath)).To(Succeed())
	})

	context("buildpack API is not within the supported range", func() {
		it.Before(func() {
			Expect(os.WriteFile(filepath.Join(buildpackPath, "buildpack.toml"),
				[]byte(`
api = "0.7"

[buildpack]
id = "test-id"
name = "test-name"
version = "1.1.1"
`),
				0600),
			).To(Succeed())
		})

		it("fails", func() {
			libcnb.Build(buildFunc,
				libcnb.WithArguments([]string{commandPath, layersPath, platformPath, buildpackPlanPath}),
				libcnb.WithExitHandler(exitHandler),
				libcnb.WithLogger(log.NewDiscard()),
			)

			if libcnb.MinSupportedBPVersion == libcnb.MaxSupportedBPVersion {
				Expect(exitHandler.Calls[0].Arguments.Get(0)).To(MatchError(
					fmt.Sprintf("this version of libcnb is only compatible with buildpack API == %s", libcnb.MinSupportedBPVersion)))
			} else {
				Expect(exitHandler.Calls[0].Arguments.Get(0)).To(MatchError(
					fmt.Sprintf("this version of libcnb is only compatible with buildpack APIs >= %s, <= %s", libcnb.MinSupportedBPVersion, libcnb.MaxSupportedBPVersion),
				))
			}
		})
	})

<<<<<<< HEAD
	context("buildpack API is not valid semver", func() {
		it.Before(func() {
			Expect(os.WriteFile(filepath.Join(buildpackPath, "buildpack.toml"),
				[]byte(`
api = "not valid semver"

[buildpack]
id = "test-id"
name = "test-name"
version = "1.1.1"
`),
				0600),
			).To(Succeed())
		})

		it("fails", func() {
			libcnb.Build(buildFunc,
				libcnb.WithArguments([]string{commandPath, layersPath, platformPath, buildpackPlanPath}),
				libcnb.WithExitHandler(exitHandler),
				libcnb.WithLogger(log.NewDiscard()),
			)

			Expect(exitHandler.Calls[0].Arguments.Get(0)).To(MatchError(
				"version cannot be parsed",
			))
		})
	})

	context("errors if required env vars are not set for buildpack API >=0.8", func() {
=======
	context("errors if required env vars are not set", func() {
>>>>>>> f2d10243
		for _, e := range []string{"CNB_LAYERS_DIR", "CNB_PLATFORM_DIR", "CNB_BP_PLAN_PATH"} {
			// We need to do this assignment because of the way that spec binds variables
			envVar := e
			context(fmt.Sprintf("when %s is unset", envVar), func() {
				it.Before(func() {
					Expect(os.WriteFile(filepath.Join(buildpackPath, "buildpack.toml"),
						[]byte(`
		api = "0.8"
		
		[buildpack]
		id = "test-id"
		name = "test-name"
		version = "1.1.1"
		`),
						0600),
					).To(Succeed())
					os.Unsetenv(envVar)
				})

				it("fails", func() {
					libcnb.Build(buildFunc,
						libcnb.WithArguments([]string{commandPath}),
						libcnb.WithExitHandler(exitHandler),
					)
					Expect(exitHandler.Calls[0].Arguments.Get(0)).To(MatchError(
						fmt.Sprintf("expected %s to be set", envVar),
					))
				})
			})
		}
	})

	it("doesn't receive CNB_STACK_ID", func() {
		Expect(os.Unsetenv("CNB_STACK_ID")).To(Succeed())

		libcnb.Build(buildFunc,
			libcnb.WithArguments([]string{commandPath, layersPath, platformPath, buildpackPlanPath}),
			libcnb.WithExitHandler(exitHandler),
			libcnb.WithLogger(log.NewDiscard()),
		)

		Expect(exitHandler.Calls[0].Arguments.Get(0)).To(MatchError("CNB_STACK_ID not set"))
	})

	context("has a build environment", func() {
		var ctx libcnb.BuildContext

		it.Before(func() {
			Expect(os.WriteFile(filepath.Join(buildpackPath, "buildpack.toml"),
				[]byte(`
	api = "0.8"
	
	[buildpack]
	id = "test-id"
	name = "test-name"
	version = "1.1.1"
	`),
				0600),
			).To(Succeed())

			buildFunc = func(context libcnb.BuildContext) (libcnb.BuildResult, error) {
				ctx = context
				return libcnb.NewBuildResult(), nil
			}
		})

		it("creates context", func() {
			libcnb.Build(buildFunc,
				libcnb.WithArguments([]string{commandPath}),
			)

			Expect(ctx.ApplicationPath).To(Equal(applicationPath))
			Expect(ctx.Buildpack).To(Equal(libcnb.Buildpack{
				API: "0.8",
				Info: libcnb.BuildpackInfo{
					ID:      "test-id",
					Name:    "test-name",
					Version: "1.1.1",
				},
				Path: buildpackPath,
			}))
			Expect(ctx.Layers).To(Equal(libcnb.Layers{Path: layersPath}))
			Expect(ctx.PersistentMetadata).To(Equal(map[string]interface{}{"test-key": "test-value"}))
			Expect(ctx.Plan).To(Equal(libcnb.BuildpackPlan{
				Entries: []libcnb.BuildpackPlanEntry{
					{
						Name: "test-name",
						Metadata: map[string]interface{}{
							"test-key": "test-value",
						},
					},
				},
			}))
			Expect(ctx.Platform).To(Equal(libcnb.Platform{
				Bindings: libcnb.Bindings{
					libcnb.Binding{
						Name: "alpha",
						Path: filepath.Join(platformPath, "bindings", "alpha"),
						Secret: map[string]string{
							"test-secret-key": "test-secret-value",
						},
					},
				},
				Environment: map[string]string{"TEST_ENV": "test-value"},
				Path:        platformPath,
			}))
			Expect(ctx.StackID).To(Equal("test-stack-id"))
		})
	})

<<<<<<< HEAD
	context("when BP API < 0.8", func() {
		var ctx libcnb.BuildContext

		it.Before(func() {
			Expect(os.Unsetenv("CNB_PLATFORM_DIR")).To(Succeed())
			Expect(os.Unsetenv("CNB_BP_PLAN_PATH")).To(Succeed())
			Expect(os.Unsetenv("CNB_LAYERS_DIR")).To(Succeed())

			buildFunc = func(context libcnb.BuildContext) (libcnb.BuildResult, error) {
				ctx = context
				return libcnb.NewBuildResult(), nil
			}
		})

		it("creates context", func() {
			libcnb.Build(buildFunc,
				libcnb.WithArguments([]string{commandPath, layersPath, platformPath, buildpackPlanPath}),
			)

			Expect(ctx.ApplicationPath).To(Equal(applicationPath))
			Expect(ctx.Buildpack).To(Equal(libcnb.Buildpack{
				API: "0.7",
				Info: libcnb.BuildpackInfo{
					ID:               "test-id",
					Name:             "test-name",
					Version:          "1.1.1",
					ClearEnvironment: true,
					Description:      "A test buildpack",
					Keywords:         []string{"test", "buildpack"},
					Licenses: []libcnb.License{
						{Type: "Apache-2.0", URI: "https://spdx.org/licenses/Apache-2.0.html"},
						{Type: "Apache-1.1", URI: "https://spdx.org/licenses/Apache-1.1.html"},
					},
				},
				Path: buildpackPath,
				Stacks: []libcnb.BuildpackStack{
					{
						ID:     "test-id",
						Mixins: []string{"test-name"},
					},
				},
				Metadata: map[string]interface{}{"test-key": "test-value"},
			}))
			Expect(ctx.Layers).To(Equal(libcnb.Layers{Path: layersPath}))
			Expect(ctx.PersistentMetadata).To(Equal(map[string]interface{}{"test-key": "test-value"}))
			Expect(ctx.Plan).To(Equal(libcnb.BuildpackPlan{
				Entries: []libcnb.BuildpackPlanEntry{
					{
						Name: "test-name",
						Metadata: map[string]interface{}{
							"test-key": "test-value",
						},
					},
				},
			}))
			Expect(ctx.Platform).To(Equal(libcnb.Platform{
				Bindings: libcnb.Bindings{
					libcnb.Binding{
						Name: "alpha",
						Path: filepath.Join(platformPath, "bindings", "alpha"),
						Secret: map[string]string{
							"test-secret-key": "test-secret-value",
						},
					},
				},
				Environment: map[string]string{"TEST_ENV": "test-value"},
				Path:        platformPath,
			}))
			Expect(ctx.StackID).To(Equal("test-stack-id"))
		})
	})

	it("extracts buildpack path from command path if CNB_BUILDPACK_PATH is not set", func() {
=======
	it("fails if CNB_BUILDPACK_DIR is not set", func() {
>>>>>>> f2d10243
		Expect(os.Unsetenv("CNB_BUILDPACK_DIR")).To(Succeed())

		libcnb.Build(buildFunc,
			libcnb.WithArguments([]string{filepath.Join(buildpackPath, commandPath), layersPath, platformPath, buildpackPlanPath}),
			libcnb.WithExitHandler(exitHandler),
			libcnb.WithLogger(log.NewDiscard()),
		)

		Expect(exitHandler.Calls[0].Arguments.Get(0)).To(MatchError("unable to get CNB_BUILDPACK_DIR, not found"))
	})

	it("handles error from BuildFunc", func() {
		buildFunc = func(libcnb.BuildContext) (libcnb.BuildResult, error) {
			return libcnb.NewBuildResult(), errors.New("test-error")
		}

		libcnb.Build(buildFunc,
			libcnb.WithArguments([]string{commandPath, layersPath, platformPath, buildpackPlanPath}),
			libcnb.WithExitHandler(exitHandler),
			libcnb.WithLogger(log.NewDiscard()),
		)

		Expect(exitHandler.Calls[0].Arguments.Get(0)).To(MatchError("test-error"))
	})

	it("writes env.build", func() {
		buildFunc = func(libcnb.BuildContext) (libcnb.BuildResult, error) {
			layer := libcnb.Layer{Path: filepath.Join(layersPath, "test-name"), BuildEnvironment: libcnb.Environment{}}
			layer.BuildEnvironment.Defaultf("test-build", "test-%s", "value")
			return libcnb.BuildResult{Layers: []libcnb.Layer{layer}}, nil
		}

		libcnb.Build(buildFunc,
			libcnb.WithArguments([]string{commandPath, layersPath, platformPath, buildpackPlanPath}),
			libcnb.WithEnvironmentWriter(environmentWriter),
			libcnb.WithLogger(log.NewDiscard()),
		)

		Expect(environmentWriter.Calls[0].Arguments[0]).To(Equal(filepath.Join(layersPath, "test-name", "env.build")))
		Expect(environmentWriter.Calls[0].Arguments[1]).To(Equal(map[string]string{"test-build.default": "test-value"}))
	})

	it("writes env.launch", func() {
		buildFunc = func(libcnb.BuildContext) (libcnb.BuildResult, error) {
			layer := libcnb.Layer{Path: filepath.Join(layersPath, "test-name"), LaunchEnvironment: libcnb.Environment{}}
			layer.LaunchEnvironment.Defaultf("test-launch", "test-%s", "value")
			return libcnb.BuildResult{Layers: []libcnb.Layer{layer}}, nil
		}

		libcnb.Build(buildFunc,
			libcnb.WithArguments([]string{commandPath, layersPath, platformPath, buildpackPlanPath}),
			libcnb.WithEnvironmentWriter(environmentWriter),
			libcnb.WithLogger(log.NewDiscard()),
		)

		Expect(environmentWriter.Calls[1].Arguments[0]).To(Equal(filepath.Join(layersPath, "test-name", "env.launch")))
		Expect(environmentWriter.Calls[1].Arguments[1]).To(Equal(map[string]string{"test-launch.default": "test-value"}))
	})

	it("writes env", func() {
		buildFunc = func(libcnb.BuildContext) (libcnb.BuildResult, error) {
			layer := libcnb.Layer{Path: filepath.Join(layersPath, "test-name"), SharedEnvironment: libcnb.Environment{}}
			layer.SharedEnvironment.Defaultf("test-shared", "test-%s", "value")
			return libcnb.BuildResult{Layers: []libcnb.Layer{layer}}, nil
		}

		libcnb.Build(buildFunc,
			libcnb.WithArguments([]string{commandPath, layersPath, platformPath, buildpackPlanPath}),
			libcnb.WithEnvironmentWriter(environmentWriter),
			libcnb.WithLogger(log.NewDiscard()),
		)

		Expect(environmentWriter.Calls[2].Arguments[0]).To(Equal(filepath.Join(layersPath, "test-name", "env")))
		Expect(environmentWriter.Calls[2].Arguments[1]).To(Equal(map[string]string{"test-shared.default": "test-value"}))
	})

	it("writes profile.d", func() {
		buildFunc = func(libcnb.BuildContext) (libcnb.BuildResult, error) {
			layer := libcnb.Layer{Path: filepath.Join(layersPath, "test-name"), Profile: libcnb.Profile{}}
			layer.Profile.Addf("test-profile", "test-%s", "value")
			return libcnb.BuildResult{Layers: []libcnb.Layer{layer}}, nil
		}

		libcnb.Build(buildFunc,
			libcnb.WithArguments([]string{commandPath, layersPath, platformPath, buildpackPlanPath}),
			libcnb.WithEnvironmentWriter(environmentWriter),
			libcnb.WithLogger(log.NewDiscard()),
		)

		Expect(environmentWriter.Calls[3].Arguments[0]).To(Equal(filepath.Join(layersPath, "test-name", "profile.d")))
		Expect(environmentWriter.Calls[3].Arguments[1]).To(Equal(map[string]string{"test-profile": "test-value"}))
	})

	it("writes layer metadata", func() {
		buildFunc = func(libcnb.BuildContext) (libcnb.BuildResult, error) {
			layer := libcnb.Layer{
				Name: "test-name",
				Path: filepath.Join(layersPath, "test-name"),
				LayerTypes: libcnb.LayerTypes{
					Build:  true,
					Cache:  true,
					Launch: true,
				},
				Metadata: map[string]interface{}{"test-key": "test-value"},
			}
			return libcnb.BuildResult{Layers: []libcnb.Layer{layer}}, nil
		}

		libcnb.Build(buildFunc,
			libcnb.WithArguments([]string{commandPath, layersPath, platformPath, buildpackPlanPath}),
			libcnb.WithTOMLWriter(tomlWriter),
			libcnb.WithLogger(log.NewDiscard()),
		)

		Expect(tomlWriter.Calls[0].Arguments[0]).To(Equal(filepath.Join(layersPath, "test-name.toml")))

		layer, ok := tomlWriter.Calls[0].Arguments[1].(libcnb.Layer)
		Expect(ok).To(BeTrue())
		Expect(layer.LayerTypes.Build).To(BeTrue())
		Expect(layer.LayerTypes.Cache).To(BeTrue())
		Expect(layer.LayerTypes.Launch).To(BeTrue())
		Expect(layer.Metadata).To(Equal(map[string]interface{}{"test-key": "test-value"}))
	})

	it("writes launch.toml with working-directory setting", func() {
		var b bytes.Buffer
		err := buildpackTOML.Execute(&b, map[string]string{"APIVersion": "0.8"})
		Expect(err).ToNot(HaveOccurred())

		Expect(os.WriteFile(filepath.Join(buildpackPath, "buildpack.toml"), b.Bytes(), 0600)).To(Succeed())

		buildFunc = func(libcnb.BuildContext) (libcnb.BuildResult, error) {
			return libcnb.BuildResult{
				Layers: []libcnb.Layer{},
				Processes: []libcnb.Process{
					{
						Type:             "test-type",
						Command:          "test-command-in-dir",
						Default:          true,
						WorkingDirectory: "/my/directory/",
					},
				},
			}, nil
		}

		libcnb.Build(buildFunc,
			libcnb.WithArguments([]string{commandPath, layersPath, platformPath, buildpackPlanPath}),
			libcnb.WithTOMLWriter(tomlWriter),
		)

		Expect(tomlWriter.Calls[0].Arguments[0]).To(Equal(filepath.Join(layersPath, "launch.toml")))
		Expect(tomlWriter.Calls[0].Arguments[1]).To(Equal(libcnb.LaunchTOML{
			Processes: []libcnb.Process{
				{
					Type:             "test-type",
					Command:          "test-command-in-dir",
					Default:          true,
					WorkingDirectory: "/my/directory/",
				},
			},
		}))
	})

	it("writes launch.toml", func() {
		buildFunc = func(libcnb.BuildContext) (libcnb.BuildResult, error) {
			return libcnb.BuildResult{
				Labels: []libcnb.Label{
					{
						Key:   "test-key",
						Value: "test-value",
					},
				},
				Processes: []libcnb.Process{
					{
						Type:    "test-type",
						Command: "test-command",
						Default: true,
					},
				},
				Slices: []libcnb.Slice{
					{
						Paths: []string{"test-path"},
					},
				},
			}, nil
		}

		libcnb.Build(buildFunc,
			libcnb.WithArguments([]string{commandPath, layersPath, platformPath, buildpackPlanPath}),
			libcnb.WithTOMLWriter(tomlWriter),
			libcnb.WithLogger(log.NewDiscard()),
		)

		Expect(tomlWriter.Calls[0].Arguments[0]).To(Equal(filepath.Join(layersPath, "launch.toml")))
		Expect(tomlWriter.Calls[0].Arguments[1]).To(Equal(libcnb.LaunchTOML{
			Labels: []libcnb.Label{
				{
					Key:   "test-key",
					Value: "test-value",
				},
			},
			Processes: []libcnb.Process{
				{
					Type:    "test-type",
					Command: "test-command",
					Default: true,
				},
			},
			Slices: []libcnb.Slice{
				{
					Paths: []string{"test-path"},
				},
			},
		}))
	})

	it("writes persistent metadata", func() {
		m := map[string]interface{}{"test-key": "test-value"}

		buildFunc = func(libcnb.BuildContext) (libcnb.BuildResult, error) {
			return libcnb.BuildResult{PersistentMetadata: m}, nil
		}

		libcnb.Build(buildFunc,
			libcnb.WithArguments([]string{commandPath, layersPath, platformPath, buildpackPlanPath}),
			libcnb.WithTOMLWriter(tomlWriter),
			libcnb.WithLogger(log.NewDiscard()),
		)

		Expect(tomlWriter.Calls[0].Arguments[0]).To(Equal(filepath.Join(layersPath, "store.toml")))
		Expect(tomlWriter.Calls[0].Arguments[1]).To(Equal(libcnb.Store{Metadata: m}))
	})

	it("does not write empty files", func() {
		libcnb.Build(buildFunc,
			libcnb.WithArguments([]string{commandPath, layersPath, platformPath, buildpackPlanPath}),
			libcnb.WithTOMLWriter(tomlWriter),
			libcnb.WithLogger(log.NewDiscard()),
		)

		Expect(tomlWriter.Calls).To(HaveLen(0))
	})

	it("removes stale layers", func() {
		Expect(os.WriteFile(filepath.Join(layersPath, "alpha.toml"), []byte(""), 0600)).To(Succeed())
		Expect(os.WriteFile(filepath.Join(layersPath, "bravo.toml"), []byte(""), 0600)).To(Succeed())
		Expect(os.WriteFile(filepath.Join(layersPath, "store.toml"), []byte(""), 0600)).To(Succeed())

		layer := libcnb.Layer{Name: "alpha"}

		buildFunc = func(libcnb.BuildContext) (libcnb.BuildResult, error) {
			return libcnb.BuildResult{Layers: []libcnb.Layer{layer}}, nil
		}

		libcnb.Build(buildFunc,
			libcnb.WithArguments([]string{commandPath, layersPath, platformPath, buildpackPlanPath}),
			libcnb.WithTOMLWriter(tomlWriter),
			libcnb.WithLogger(log.NewDiscard()),
		)

		Expect(tomlWriter.Calls).To(HaveLen(1))
		Expect(tomlWriter.Calls[0].Arguments[0]).To(Equal(filepath.Join(layersPath, "alpha.toml")))
		Expect(filepath.Join(layersPath, "bravo.toml")).NotTo(BeARegularFile())
		Expect(filepath.Join(layersPath, "store.toml")).To(BeARegularFile())
	})

	it("writes build.toml", func() {
		buildFunc = func(libcnb.BuildContext) (libcnb.BuildResult, error) {
			return libcnb.BuildResult{
				Unmet: []libcnb.UnmetPlanEntry{
					{
						Name: "test-entry",
					},
				},
			}, nil
		}

		libcnb.Build(buildFunc,
			libcnb.WithArguments([]string{commandPath, layersPath, platformPath, buildpackPlanPath}),
			libcnb.WithTOMLWriter(tomlWriter),
			libcnb.WithLogger(log.NewDiscard()),
		)

		Expect(tomlWriter.Calls[0].Arguments[0]).To(Equal(filepath.Join(layersPath, "build.toml")))
		Expect(tomlWriter.Calls[0].Arguments[1]).To(Equal(libcnb.BuildTOML{
			Unmet: []libcnb.UnmetPlanEntry{
				{
					Name: "test-entry",
				},
			},
		}))
	})

<<<<<<< HEAD
	context("Writes SBOMs from formatters on the layers", func() {
		it("writes them to their specified locations", func() {
			libcnb.Build(func(ctx libcnb.BuildContext) (libcnb.BuildResult, error) {
				layerPath := filepath.Join(ctx.Layers.Path, "some-layer")
				Expect(os.MkdirAll(layerPath, os.ModePerm)).To(Succeed())

				return libcnb.BuildResult{
					Layers: []libcnb.Layer{
						libcnb.Layer{
							Path: layerPath,
							Name: "some-layer",
							SBOM: libcnb.SBOMFormats{
								{
									Extension: "some.json",
									Content:   strings.NewReader(`{"some-key": "some-value"}`),
								},
								{
									Extension: "other.yml",
									Content:   strings.NewReader(`other-key: other-value`),
								},
							},
						},
					},
				}, nil
			},
=======
	context("Validates SBOM entries", func() {
		it.Before(func() {
			Expect(os.WriteFile(filepath.Join(buildpackPath, "buildpack.toml"),
				[]byte(`
api = "0.8"

[buildpack]
id = "test-id"
name = "test-name"
version = "1.1.1"
sbom-formats = ["application/vnd.cyclonedx+json"]
`),
				0600),
			).To(Succeed())

			buildFunc = func(libcnb.BuildContext) (libcnb.BuildResult, error) {
				return libcnb.BuildResult{}, nil
			}
		})

		it("has SBOM files", func() {
			libcnb.Build(buildFunc,
>>>>>>> f2d10243
				libcnb.WithArguments([]string{commandPath, layersPath, platformPath, buildpackPlanPath}),
				libcnb.WithExitHandler(exitHandler),
				libcnb.WithLogger(log.NewDiscard()),
			)

			contents, err := os.ReadFile(filepath.Join(layersPath, "some-layer.sbom.some.json"))
			Expect(err).NotTo(HaveOccurred())
			Expect(string(contents)).To(MatchJSON(`{"some-key": "some-value"}`))

<<<<<<< HEAD
			contents, err = os.ReadFile(filepath.Join(layersPath, "some-layer.sbom.other.yml"))
			Expect(err).NotTo(HaveOccurred())
			Expect(string(contents)).To(MatchYAML(`other-key: other-value`))
		})

		context("when the api version is less than 0.7", func() {
			it.Before(func() {
				Expect(os.WriteFile(filepath.Join(buildpackPath, "buildpack.toml"),
					[]byte(`
api = "0.6"

[buildpack]
id = "test-id"
name = "test-name"
version = "1.1.1"
`), 0600)).To(Succeed())
			})
=======
		it("has no accepted formats", func() {
			Expect(os.WriteFile(filepath.Join(buildpackPath, "buildpack.toml"),
				[]byte(`
api = "0.8"

[buildpack]
id = "test-id"
name = "test-name"
version = "1.1.1"
sbom-formats = []
`),
				0600),
			).To(Succeed())

			Expect(os.WriteFile(filepath.Join(layersPath, "launch.sbom.spdx.json"), []byte{}, 0600)).To(Succeed())

			libcnb.Build(buildFunc,
				libcnb.WithArguments([]string{commandPath, layersPath, platformPath, buildpackPlanPath}),
				libcnb.WithExitHandler(exitHandler),
				libcnb.WithLogger(log.NewDiscard()),
			)

			Expect(exitHandler.Calls[0].Arguments.Get(0)).To(MatchError("unable to validate SBOM\nunable to find actual SBOM Type application/spdx+json in list of supported SBOM types []"))
		})

		it("has no matching formats", func() {
			Expect(os.WriteFile(filepath.Join(layersPath, "launch.sbom.spdx.json"), []byte{}, 0600)).To(Succeed())

			libcnb.Build(buildFunc,
				libcnb.WithArguments([]string{commandPath, layersPath, platformPath, buildpackPlanPath}),
				libcnb.WithExitHandler(exitHandler),
				libcnb.WithLogger(log.NewDiscard()),
			)

			Expect(exitHandler.Calls[0].Arguments.Get(0)).To(MatchError("unable to validate SBOM\nunable to find actual SBOM Type application/spdx+json in list of supported SBOM types [application/vnd.cyclonedx+json]"))
		})
>>>>>>> f2d10243

			it("throws an error", func() {
				libcnb.Build(func(ctx libcnb.BuildContext) (libcnb.BuildResult, error) {
					layerPath := filepath.Join(ctx.Layers.Path, "some-layer")
					Expect(os.MkdirAll(layerPath, os.ModePerm)).To(Succeed())

					return libcnb.BuildResult{
						Layers: []libcnb.Layer{
							libcnb.Layer{
								Path: layerPath,
								Name: "some-layer",
								SBOM: libcnb.SBOMFormats{
									{
										Extension: "some.json",
										Content:   strings.NewReader(`{"some-key": "some-value"}`),
									},
									{
										Extension: "other.yml",
										Content:   strings.NewReader(`other-key: other-value`),
									},
								},
							},
						},
					}, nil
				},
					libcnb.WithArguments([]string{commandPath, layersPath, platformPath, buildpackPlanPath}),
					libcnb.WithExitHandler(exitHandler),
					libcnb.WithLogger(log.NewDiscard()),
				)

				Expect(exitHandler.Calls[0].Arguments.Get(0)).To(MatchError("some-layer.sbom.* output is only supported with Buildpack API v0.7 or higher"))
			})
		})

		context("when it fails to write the SBOM files", func() {
			it("throws an error", func() {
				libcnb.Build(func(ctx libcnb.BuildContext) (libcnb.BuildResult, error) {
					layerPath := filepath.Join(ctx.Layers.Path, "some-layer")
					Expect(os.MkdirAll(layerPath, os.ModePerm)).To(Succeed())

					return libcnb.BuildResult{
						Layers: []libcnb.Layer{
							libcnb.Layer{
								Path: layerPath,
								Name: "some-layer",
								SBOM: libcnb.SBOMFormats{
									{
										Extension: "some.json",
										Content:   iotest.ErrReader(errors.New("failed to format layer sbom")),
									},
								},
							},
						},
					}, nil
				},
					libcnb.WithArguments([]string{commandPath, layersPath, platformPath, buildpackPlanPath}),
					libcnb.WithExitHandler(exitHandler),
					libcnb.WithLogger(log.NewDiscard()),
				)

				Expect(exitHandler.Calls[0].Arguments.Get(0)).To(MatchError("failed to format layer sbom"))
			})
		})
	})
}<|MERGE_RESOLUTION|>--- conflicted
+++ resolved
@@ -107,11 +107,7 @@
 		Expect(err).ToNot(HaveOccurred())
 
 		var b bytes.Buffer
-<<<<<<< HEAD
-		err = buildpackTOML.Execute(&b, map[string]string{"APIVersion": "0.7"})
-=======
 		err = buildpackTOML.Execute(&b, map[string]string{"APIVersion": "0.8"})
->>>>>>> f2d10243
 		Expect(err).ToNot(HaveOccurred())
 
 		Expect(os.WriteFile(filepath.Join(buildpackPath, "buildpack.toml"), b.Bytes(), 0600)).To(Succeed())
@@ -224,7 +220,6 @@
 		})
 	})
 
-<<<<<<< HEAD
 	context("buildpack API is not valid semver", func() {
 		it.Before(func() {
 			Expect(os.WriteFile(filepath.Join(buildpackPath, "buildpack.toml"),
@@ -254,9 +249,6 @@
 	})
 
 	context("errors if required env vars are not set for buildpack API >=0.8", func() {
-=======
-	context("errors if required env vars are not set", func() {
->>>>>>> f2d10243
 		for _, e := range []string{"CNB_LAYERS_DIR", "CNB_PLATFORM_DIR", "CNB_BP_PLAN_PATH"} {
 			// We need to do this assignment because of the way that spec binds variables
 			envVar := e
@@ -367,7 +359,6 @@
 		})
 	})
 
-<<<<<<< HEAD
 	context("when BP API < 0.8", func() {
 		var ctx libcnb.BuildContext
 
@@ -440,10 +431,7 @@
 		})
 	})
 
-	it("extracts buildpack path from command path if CNB_BUILDPACK_PATH is not set", func() {
-=======
 	it("fails if CNB_BUILDPACK_DIR is not set", func() {
->>>>>>> f2d10243
 		Expect(os.Unsetenv("CNB_BUILDPACK_DIR")).To(Succeed())
 
 		libcnb.Build(buildFunc,
@@ -737,7 +725,6 @@
 		}))
 	})
 
-<<<<<<< HEAD
 	context("Writes SBOMs from formatters on the layers", func() {
 		it("writes them to their specified locations", func() {
 			libcnb.Build(func(ctx libcnb.BuildContext) (libcnb.BuildResult, error) {
@@ -763,30 +750,6 @@
 					},
 				}, nil
 			},
-=======
-	context("Validates SBOM entries", func() {
-		it.Before(func() {
-			Expect(os.WriteFile(filepath.Join(buildpackPath, "buildpack.toml"),
-				[]byte(`
-api = "0.8"
-
-[buildpack]
-id = "test-id"
-name = "test-name"
-version = "1.1.1"
-sbom-formats = ["application/vnd.cyclonedx+json"]
-`),
-				0600),
-			).To(Succeed())
-
-			buildFunc = func(libcnb.BuildContext) (libcnb.BuildResult, error) {
-				return libcnb.BuildResult{}, nil
-			}
-		})
-
-		it("has SBOM files", func() {
-			libcnb.Build(buildFunc,
->>>>>>> f2d10243
 				libcnb.WithArguments([]string{commandPath, layersPath, platformPath, buildpackPlanPath}),
 				libcnb.WithExitHandler(exitHandler),
 				libcnb.WithLogger(log.NewDiscard()),
@@ -796,7 +759,6 @@
 			Expect(err).NotTo(HaveOccurred())
 			Expect(string(contents)).To(MatchJSON(`{"some-key": "some-value"}`))
 
-<<<<<<< HEAD
 			contents, err = os.ReadFile(filepath.Join(layersPath, "some-layer.sbom.other.yml"))
 			Expect(err).NotTo(HaveOccurred())
 			Expect(string(contents)).To(MatchYAML(`other-key: other-value`))
@@ -814,44 +776,6 @@
 version = "1.1.1"
 `), 0600)).To(Succeed())
 			})
-=======
-		it("has no accepted formats", func() {
-			Expect(os.WriteFile(filepath.Join(buildpackPath, "buildpack.toml"),
-				[]byte(`
-api = "0.8"
-
-[buildpack]
-id = "test-id"
-name = "test-name"
-version = "1.1.1"
-sbom-formats = []
-`),
-				0600),
-			).To(Succeed())
-
-			Expect(os.WriteFile(filepath.Join(layersPath, "launch.sbom.spdx.json"), []byte{}, 0600)).To(Succeed())
-
-			libcnb.Build(buildFunc,
-				libcnb.WithArguments([]string{commandPath, layersPath, platformPath, buildpackPlanPath}),
-				libcnb.WithExitHandler(exitHandler),
-				libcnb.WithLogger(log.NewDiscard()),
-			)
-
-			Expect(exitHandler.Calls[0].Arguments.Get(0)).To(MatchError("unable to validate SBOM\nunable to find actual SBOM Type application/spdx+json in list of supported SBOM types []"))
-		})
-
-		it("has no matching formats", func() {
-			Expect(os.WriteFile(filepath.Join(layersPath, "launch.sbom.spdx.json"), []byte{}, 0600)).To(Succeed())
-
-			libcnb.Build(buildFunc,
-				libcnb.WithArguments([]string{commandPath, layersPath, platformPath, buildpackPlanPath}),
-				libcnb.WithExitHandler(exitHandler),
-				libcnb.WithLogger(log.NewDiscard()),
-			)
-
-			Expect(exitHandler.Calls[0].Arguments.Get(0)).To(MatchError("unable to validate SBOM\nunable to find actual SBOM Type application/spdx+json in list of supported SBOM types [application/vnd.cyclonedx+json]"))
-		})
->>>>>>> f2d10243
 
 			it("throws an error", func() {
 				libcnb.Build(func(ctx libcnb.BuildContext) (libcnb.BuildResult, error) {
