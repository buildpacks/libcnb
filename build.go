/*
 * Copyright 2018-2020 the original author or authors.
 *
 * Licensed under the Apache License, Version 2.0 (the "License");
 * you may not use this file except in compliance with the License.
 * You may obtain a copy of the License at
 *
 *      https://www.apache.org/licenses/LICENSE-2.0
 *
 * Unless required by applicable law or agreed to in writing, software
 * distributed under the License is distributed on an "AS IS" BASIS,
 * WITHOUT WARRANTIES OR CONDITIONS OF ANY KIND, either express or implied.
 * See the License for the specific language governing permissions and
 * limitations under the License.
 */

package libcnb

import (
	"errors"
	"fmt"
	"os"
	"path/filepath"
	"reflect"
	"strings"

	"github.com/BurntSushi/toml"
	"github.com/Masterminds/semver"

	"github.com/buildpacks/libcnb/internal"
	"github.com/buildpacks/libcnb/log"
)

// BuildContext contains the inputs to build.
type BuildContext struct {
	// ApplicationPath is the location of the application source code as provided by
	// the lifecycle.
	ApplicationPath string

	// Buildpack is metadata about the buildpack, from buildpack.toml.
	Buildpack Buildpack

	// Layers is the layers available to the buildpack.
	Layers Layers

	// PersistentMetadata is metadata that is persisted even across cache cleaning.
	PersistentMetadata map[string]interface{}

	// Plan is the buildpack plan provided to the buildpack.
	Plan BuildpackPlan

	// Platform is the contents of the platform.
	Platform Platform

	// StackID is the ID of the stack.
	StackID string
}

// BuildResult contains the results of detection.
type BuildResult struct {
	// Labels are the image labels contributed by the buildpack.
	Labels []Label

	// Layers is the collection of LayerCreators contributed by the buildpack.
	Layers []Layer

	// PersistentMetadata is metadata that is persisted even across cache cleaning.
	PersistentMetadata map[string]interface{}

	// Processes are the process types contributed by the buildpack.
	Processes []Process

	// Slices are the application slices contributed by the buildpack.
	Slices []Slice

	// Unmet contains buildpack plan entries that were not satisfied by the buildpack and therefore should be
	// passed to subsequent providers.
	Unmet []UnmetPlanEntry
}

// Constants to track minimum and maximum supported Buildpack API versions
const (
	// MinSupportedBPVersion indicates the minium supported version of the Buildpacks API
	MinSupportedBPVersion = "0.8"

	// MaxSupportedBPVersion indicates the maximum supported version of the Buildpacks API
	MaxSupportedBPVersion = "0.8"
)

// NewBuildResult creates a new BuildResult instance, initializing empty fields.
func NewBuildResult() BuildResult {
	return BuildResult{
		PersistentMetadata: make(map[string]interface{}),
	}
}

func (b BuildResult) String() string {
	var l []string
	for _, c := range b.Layers {
		l = append(l, reflect.TypeOf(c).Name())
	}

	return fmt.Sprintf(
		"{Labels:%+v Layers:%s PersistentMetadata:%+v Processes:%+v Slices:%+v, Unmet:%+v}",
		b.Labels, l, b.PersistentMetadata, b.PersistentMetadata, b.Slices, b.Unmet,
	)
}

// BuildFunc takes a context and returns a result, performing buildpack build behaviors.
type BuildFunc func(context BuildContext) (BuildResult, error)

// Build is called by the main function of a buildpack, for build.
func Build(build BuildFunc, options ...Option) {
	config := Config{
		arguments:         os.Args,
		environmentWriter: internal.EnvironmentWriter{},
		exitHandler:       internal.NewExitHandler(),
		logger:            log.New(os.Stdout),
		tomlWriter:        internal.TOMLWriter{},
		fileWriter:        internal.FileWriter{},
	}

	for _, option := range options {
		config = option(config)
	}

	var (
		err  error
		file string
		ok   bool
	)
	ctx := BuildContext{}

	ctx.ApplicationPath, err = os.Getwd()
	if err != nil {
		config.exitHandler.Error(fmt.Errorf("unable to get working directory\n%w", err))
		return
	}
	if config.logger.IsDebugEnabled() {
		config.logger.Debug(ApplicationPathFormatter(ctx.ApplicationPath))
	}

	if s, ok := os.LookupEnv(EnvBuildpackDirectory); ok {
		ctx.Buildpack.Path = filepath.Clean(s)
	} else {
		config.exitHandler.Error(fmt.Errorf("unable to get CNB_BUILDPACK_DIR, not found"))
		return
	}

	if config.logger.IsDebugEnabled() {
		config.logger.Debug(BuildpackPathFormatter(ctx.Buildpack.Path))
	}

	file = filepath.Join(ctx.Buildpack.Path, "buildpack.toml")
	if _, err = toml.DecodeFile(file, &ctx.Buildpack); err != nil && !os.IsNotExist(err) {
		config.exitHandler.Error(fmt.Errorf("unable to decode buildpack %s\n%w", file, err))
		return
	}
	config.logger.Debugf("Buildpack: %+v", ctx.Buildpack)

	API, err := semver.NewVersion(ctx.Buildpack.API)
	if err != nil {
		config.exitHandler.Error(errors.New("version cannot be parsed"))
		return
	}

	compatVersionCheck, _ := semver.NewConstraint(fmt.Sprintf(">= %s, <= %s", MinSupportedBPVersion, MaxSupportedBPVersion))
	if !compatVersionCheck.Check(API) {
		if MinSupportedBPVersion == MaxSupportedBPVersion {
			config.exitHandler.Error(fmt.Errorf("this version of libcnb is only compatible with buildpack API == %s", MinSupportedBPVersion))
			return
		}

		config.exitHandler.Error(fmt.Errorf("this version of libcnb is only compatible with buildpack APIs >= %s, <= %s", MinSupportedBPVersion, MaxSupportedBPVersion))
		return
	}

	layersDir, ok := os.LookupEnv(EnvLayersDirectory)
	if !ok {
		config.exitHandler.Error(fmt.Errorf("expected CNB_LAYERS_DIR to be set"))
		return
	}
	ctx.Layers = Layers{layersDir}

	ctx.Platform.Path, ok = os.LookupEnv(EnvPlatformDirectory)
	if !ok {
		config.exitHandler.Error(fmt.Errorf("expected CNB_PLATFORM_DIR to be set"))
		return
	}

	buildpackPlanPath, ok := os.LookupEnv(EnvBuildPlanPath)
	if !ok {
		config.exitHandler.Error(fmt.Errorf("expected CNB_BP_PLAN_PATH to be set"))
		return
	}

	config.logger.Debugf("Layers: %+v", ctx.Layers)

	if config.logger.IsDebugEnabled() {
		config.logger.Debug(PlatformFormatter(ctx.Platform))
	}

	if ctx.Platform.Bindings, err = NewBindings(ctx.Platform.Path); err != nil {
		config.exitHandler.Error(fmt.Errorf("unable to read platform bindings %s\n%w", ctx.Platform.Path, err))
		return
	}
	config.logger.Debugf("Platform Bindings: %+v", ctx.Platform.Bindings)

	file = filepath.Join(ctx.Platform.Path, "env")
	if ctx.Platform.Environment, err = internal.NewConfigMapFromPath(file); err != nil {
		config.exitHandler.Error(fmt.Errorf("unable to read platform environment %s\n%w", file, err))
		return
	}
	config.logger.Debugf("Platform Environment: %s", ctx.Platform.Environment)

	var store Store
	file = filepath.Join(ctx.Layers.Path, "store.toml")
	if _, err = toml.DecodeFile(file, &store); err != nil && !os.IsNotExist(err) {
		config.exitHandler.Error(fmt.Errorf("unable to decode persistent metadata %s\n%w", file, err))
		return
	}
	ctx.PersistentMetadata = store.Metadata
	config.logger.Debugf("Persistent Metadata: %+v", ctx.PersistentMetadata)

	if _, err = toml.DecodeFile(buildpackPlanPath, &ctx.Plan); err != nil && !os.IsNotExist(err) {
		config.exitHandler.Error(fmt.Errorf("unable to decode buildpack plan %s\n%w", buildpackPlanPath, err))
		return
	}
	config.logger.Debugf("Buildpack Plan: %+v", ctx.Plan)

	if ctx.StackID, ok = os.LookupEnv(EnvStackID); !ok {
		config.exitHandler.Error(fmt.Errorf("CNB_STACK_ID not set"))
		return
	}
	config.logger.Debugf("Stack: %s", ctx.StackID)

	result, err := build(ctx)
	if err != nil {
		config.exitHandler.Error(err)
		return
	}
	config.logger.Debugf("Result: %+v", result)

	file = filepath.Join(ctx.Layers.Path, "*.toml")
	existing, err := filepath.Glob(file)
	if err != nil {
		config.exitHandler.Error(fmt.Errorf("unable to list files in %s\n%w", file, err))
		return
	}
	var contributed []string

	for _, layer := range result.Layers {
		file = filepath.Join(layer.Path, "env.build")
		config.logger.Debugf("Writing layer env.build: %s <= %+v", file, layer.BuildEnvironment)
		if err = config.environmentWriter.Write(file, layer.BuildEnvironment); err != nil {
			config.exitHandler.Error(fmt.Errorf("unable to write layer env.build %s\n%w", file, err))
			return
		}

		file = filepath.Join(layer.Path, "env.launch")
		config.logger.Debugf("Writing layer env.launch: %s <= %+v", file, layer.LaunchEnvironment)
		if err = config.environmentWriter.Write(file, layer.LaunchEnvironment); err != nil {
			config.exitHandler.Error(fmt.Errorf("unable to write layer env.launch %s\n%w", file, err))
			return
		}

		file = filepath.Join(layer.Path, "env")
		config.logger.Debugf("Writing layer env: %s <= %+v", file, layer.SharedEnvironment)
		if err = config.environmentWriter.Write(file, layer.SharedEnvironment); err != nil {
			config.exitHandler.Error(fmt.Errorf("unable to write layer env %s\n%w", file, err))
			return
		}

		file = filepath.Join(layer.Path, "profile.d")
		config.logger.Debugf("Writing layer profile.d: %s <= %+v", file, layer.Profile)
		if err = config.environmentWriter.Write(file, layer.Profile); err != nil {
			config.exitHandler.Error(fmt.Errorf("unable to write layer profile.d %s\n%w", file, err))
			return
		}

		if layer.SBOM != nil {
			if API.GreaterThan(semver.MustParse("0.7")) || API.Equal(semver.MustParse("0.7")) {
				for _, format := range layer.SBOM.Formats() {
					err = config.fileWriter.Write(filepath.Join(ctx.Layers.Path, fmt.Sprintf("%s.sbom.%s", layer.Name, format.Extension)), format.Content)
					if err != nil {
						config.exitHandler.Error(err)
						return
					}
				}
			} else {
				config.exitHandler.Error(fmt.Errorf("%s.sbom.* output is only supported with Buildpack API v0.7 or higher", layer.Name))
				return
			}
		}

		file = filepath.Join(ctx.Layers.Path, fmt.Sprintf("%s.toml", layer.Name))
		config.logger.Debugf("Writing layer metadata: %s <= %+v", file, layer)
		if err = config.tomlWriter.Write(file, layer); err != nil {
			config.exitHandler.Error(fmt.Errorf("unable to write layer metadata %s\n%w", file, err))
			return
		}
		contributed = append(contributed, file)
	}

	for _, e := range existing {
		if strings.HasSuffix(e, "store.toml") || contains(contributed, e) {
			continue
		}

		config.logger.Debugf("Removing %s", e)

		if err := os.RemoveAll(e); err != nil {
			config.exitHandler.Error(fmt.Errorf("unable to remove %s\n%w", e, err))
			return
		}
	}

<<<<<<< HEAD
=======
	if err := validateSBOMFormats(ctx.Layers.Path, ctx.Buildpack.Info.SBOMFormats); err != nil {
		config.exitHandler.Error(fmt.Errorf("unable to validate SBOM\n%w", err))
		return
	}

>>>>>>> f2d10243
	launch := LaunchTOML{
		Labels:    result.Labels,
		Processes: result.Processes,
		Slices:    result.Slices,
	}

	if !launch.isEmpty() {
		file = filepath.Join(ctx.Layers.Path, "launch.toml")
		config.logger.Debugf("Writing application metadata: %s <= %+v", file, launch)

		if err = config.tomlWriter.Write(file, launch); err != nil {
			config.exitHandler.Error(fmt.Errorf("unable to write application metadata %s\n%w", file, err))
			return
		}
	}

	buildTOML := BuildTOML{
		Unmet: result.Unmet,
	}

	if !buildTOML.isEmpty() {
		file = filepath.Join(ctx.Layers.Path, "build.toml")
		config.logger.Debugf("Writing build metadata: %s <= %+v", file, build)

		if err = config.tomlWriter.Write(file, buildTOML); err != nil {
			config.exitHandler.Error(fmt.Errorf("unable to write build metadata %s\n%w", file, err))
			return
		}
	}

	if len(result.PersistentMetadata) > 0 {
		store = Store{
			Metadata: result.PersistentMetadata,
		}
		file = filepath.Join(ctx.Layers.Path, "store.toml")
		config.logger.Debugf("Writing persistent metadata: %s <= %+v", file, store)
		if err = config.tomlWriter.Write(file, store); err != nil {
			config.exitHandler.Error(fmt.Errorf("unable to write persistent metadata %s\n%w", file, err))
			return
		}
	}
}

func contains(candidates []string, s string) bool {
	for _, c := range candidates {
		if s == c {
			return true
		}
	}

	return false
}<|MERGE_RESOLUTION|>--- conflicted
+++ resolved
@@ -315,14 +315,6 @@
 		}
 	}
 
-<<<<<<< HEAD
-=======
-	if err := validateSBOMFormats(ctx.Layers.Path, ctx.Buildpack.Info.SBOMFormats); err != nil {
-		config.exitHandler.Error(fmt.Errorf("unable to validate SBOM\n%w", err))
-		return
-	}
-
->>>>>>> f2d10243
 	launch := LaunchTOML{
 		Labels:    result.Labels,
 		Processes: result.Processes,
